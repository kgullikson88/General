--- conflicted
+++ resolved
@@ -32,7 +32,6 @@
     s = np.sign(float(segments[0]))
     return s * (abs(float(segments[0])) + float(segments[1]) / 60.0 + float(segments[2]) / 3600.0)
 
-<<<<<<< HEAD
 if pyraf_import:
     def HelCorr_IRAF(header, observatory="CTIO", debug=False):
         """
@@ -59,32 +58,7 @@
     def HelCorr_IRAF(header, observatory="CTIO", debug=False):
         print "pyraf is not installed! Trying to use the idl version!"
         return 1e-3 * HelCorr(header, observatory=observatory, debug=debug)
-=======
-
-def HelCorr_IRAF(header, observatory="CTIO", debug=False):
-    """
-    Get the heliocentric correction for an observation
-    """
-    # Get the heliocentric correction
-    jd = header['jd']
-    t = Time(jd, format='jd', scale='utc')
-    dt = t.datetime
-    output = pyraf.iraf.noao.rv.rvcorrect(epoch=2000.0,
-                                          observatory=observatory,
-                                          year=dt.year,
-                                          month=dt.month,
-                                          day=dt.day,
-                                          ut=header['ut'],
-                                          ra=header['ra'],
-                                          dec=header['dec'],
-                                          Stdout=1)
-    if debug:
-        for line in output:
-            print line
-    vbary = float(output[-1].split()[2])
-    return vbary
-
->>>>>>> 6c1d927f
+
 
 def HelCorr(header, observatory="CTIO", idlpath="/Applications/itt/idl/bin/idl", debug=False):
     ra = 15.0 * convert(header['RA'])
