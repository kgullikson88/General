import subprocess
import matplotlib.pyplot as plt
import sys
import os
import numpy
from collections import defaultdict
from scipy.interpolate import UnivariateSpline
import scipy.signal
import DataStructures
#import Units
from astropy import units, constants
import FittingUtilities
import RotBroad_Fast as RotBroad
import time
import FittingUtilities
import HelperFunctions
from astropy import units, constants


currentdir = os.getcwd() + "/"
homedir = os.environ["HOME"]
outfiledir = currentdir + "Cross_correlations/"
modeldir = homedir + "/School/Research/Models/Sorted/Stellar/Vband/"
minvel = -1000  #Minimum velocity to output, in km/s
maxvel = 1000  

HelperFunctions.ensure_dir(outfiledir)

model_list = [modeldir + "lte30-4.00-0.0.AGS.Cond.PHOENIX-ACES-2009.HighRes.7.sorted",
              modeldir + "lte31-4.00-0.0.AGS.Cond.PHOENIX-ACES-2009.HighRes.7.sorted",
              modeldir + "lte32-4.00-0.0.AGS.Cond.PHOENIX-ACES-2009.HighRes.7.sorted",
              modeldir + "lte33-4.00-0.0.AGS.Cond.PHOENIX-ACES-2009.HighRes.7.sorted",
              modeldir + "lte34-4.00-0.0.AGS.Cond.PHOENIX-ACES-2009.HighRes.7.sorted",
              modeldir + "lte35-4.00-0.0.AGS.Cond.PHOENIX-ACES-2009.HighRes.7.sorted",
              modeldir + "lte36-4.00-0.0.AGS.Cond.PHOENIX-ACES-2009.HighRes.7.sorted",
              modeldir + "lte37-4.00-0.0.AGS.Cond.PHOENIX-ACES-2009.HighRes.7.sorted",
              modeldir + "lte38-4.00-0.0.AGS.Cond.PHOENIX-ACES-2009.HighRes.7.sorted",
              modeldir + "lte39-4.00-0.0.AGS.Cond.PHOENIX-ACES-2009.HighRes.7.sorted",
              modeldir + "lte40-4.00-0.0.AGS.Cond.PHOENIX-ACES-2009.HighRes.7.sorted",
              modeldir + "lte42-4.00-0.0.AGS.Cond.PHOENIX-ACES-2009.HighRes.7.sorted",
              modeldir + "lte43-4.00-0.0.AGS.Cond.PHOENIX-ACES-2009.HighRes.7.sorted",
              modeldir + "lte44-4.00-0.0.AGS.Cond.PHOENIX-ACES-2009.HighRes.7.sorted",
              modeldir + "lte45-4.00-0.0.AGS.Cond.PHOENIX-ACES-2009.HighRes.7.sorted",
              modeldir + "lte46-4.00-0.0.AGS.Cond.PHOENIX-ACES-2009.HighRes.7.sorted",
              modeldir + "lte47-4.00-0.0.AGS.Cond.PHOENIX-ACES-2009.HighRes.7.sorted",
              modeldir + "lte48-4.00-0.0.AGS.Cond.PHOENIX-ACES-2009.HighRes.7.sorted",
              modeldir + "lte49-4.00-0.0.AGS.Cond.PHOENIX-ACES-2009.HighRes.7.sorted",
              modeldir + "lte50-4.00-0.0.AGS.Cond.PHOENIX-ACES-2009.HighRes.7.sorted",
              modeldir + "lte51-4.00-0.0.AGS.Cond.PHOENIX-ACES-2009.HighRes.7.sorted",
              modeldir + "lte52-4.00-0.0.AGS.Cond.PHOENIX-ACES-2009.HighRes.7.sorted",
              modeldir + "lte53-4.00-0.0.AGS.Cond.PHOENIX-ACES-2009.HighRes.7.sorted",
              modeldir + "lte54-4.00-0.0.AGS.Cond.PHOENIX-ACES-2009.HighRes.7.sorted",
              modeldir + "lte55-4.00-0.0.AGS.Cond.PHOENIX-ACES-2009.HighRes.7.sorted",
              modeldir + "lte56-4.00-0.0.AGS.Cond.PHOENIX-ACES-2009.HighRes.7.sorted",
              modeldir + "lte57-4.00-0.0.AGS.Cond.PHOENIX-ACES-2009.HighRes.7.sorted",
              modeldir + "lte58-4.00-0.0.AGS.Cond.PHOENIX-ACES-2009.HighRes.7.sorted",
              modeldir + "lte59-4.00-0.0.AGS.Cond.PHOENIX-ACES-2009.HighRes.7.sorted",
              modeldir + "lte61-4.00-0.0.AGS.Cond.PHOENIX-ACES-2009.HighRes.7.sorted",
              modeldir + "lte63-4.00-0.0.AGS.Cond.PHOENIX-ACES-2009.HighRes.7.sorted",
              modeldir + "lte64-4.00-0.0.AGS.Cond.PHOENIX-ACES-2009.HighRes.7.sorted",
              modeldir + "lte65-4.00-0.0.AGS.Cond.PHOENIX-ACES-2009.HighRes.7.sorted",
              modeldir + "lte67-4.50-0.0.AGS.Cond.PHOENIX-ACES-2009.HighRes.7.sorted",
              modeldir + "lte68-4.50-0.0.AGS.Cond.PHOENIX-ACES-2009.HighRes.7.sorted",
              modeldir + "lte69-4.50-0.0.AGS.Cond.PHOENIX-ACES-2009.HighRes.7.sorted",
              modeldir + "lte70-4.50-0.0.AGS.Cond.PHOENIX-ACES-2009.HighRes.7.sorted",
              modeldir + "lte72-4.50-0.0.AGS.Cond.PHOENIX-ACES-2009.HighRes.7.sorted"]

star_list = []
temp_list = []
gravity_list = []
metallicity_list = []
for fname in model_list:
  temp = int(fname.split("lte")[-1][:2])*100
  gravity = float(fname.split("lte")[-1][3:7])
  metallicity = float(fname.split("lte")[-1][7:11])
  star_list.append(str(temp))
  temp_list.append(temp)
  gravity_list.append(gravity)
  metallicity_list.append(metallicity)

<<<<<<< HEAD
=======
    
"""
#This will do the correlation within python/numpy
#The combine keyword decides whether to combine the chips into a master cross-correlation 
#The normalize keyword decides whether to output as correlation power, or as significance
#The sigmaclip keyword decides whether to perform sigma-clipping on each chip before cross-correlating
#The nsigma keyword tells the program how many sigma to clip. This is ignored if sigmaclip = False
#The clip_order keyword tells what order polynomial to fit the flux to during sigma clipping. Ignored if sigmaclip = False
#The models keyword is a list of models to cross-correlate against (either filenames of two-column ascii files, or
#    each entry should be a list with the first element the x points, and the second element the y points
#The segments keyword controls which orders of the data to use, and which parts of them. Can be used to ignore telluric
#    contamination. Can be a string (default) which will use all of the orders, a list of integers which will
#    use all of the orders given in the list, or a dictionary of lists which gives the segments of each order to use.
#save_output determines whether the cross-correlation is saved to a file, or just returned
def PyCorr(filename, combine=True, normalize=False, sigmaclip=False, nsigma=3, clip_order=3, stars=star_list, temps=temp_list, models=model_list, gravities=gravity_list, metallicities=metallicity_list, corr_mode='valid', process_model=True, vsini=15*units.km.to(units.cm), resolution=100000, segments="all", save_output=True, outdir=outfiledir, outfilename=None, pause=0, debug=False):
  #1: Read in the datafile (if necessary)
  if type(filename) == str:
    chips = DataStructures.ReadGridSearchFile(filename)
  elif type(filename) == list and isinstance(filename[0], DataStructures.GridSearchOut):
    chips = list(filename)
    filename = "Output"
  elif type(filename) == list and isinstance(filename[0], DataStructures.xypoint):
    chips = [chip.ToGridSearchOut() for chip in filename]
    filename = "Output"
  elif isinstance(filename, DataStructures.xypoint):
    chips = [filename.ToGridSearchOut()]
    filename = "Output"
  else:
    sys.exit("Input data of unknown type: %s" %type(filename))

  makefname = False
  if outfilename == None:
    makefname = True
    
  #2: Interpolate data to a single constant wavelength grid in logspace
  maxsize = 0
  for chip in chips:
    if chip.size() > maxsize:
      maxsize = chip.size()
  data = DataStructures.xypoint(len(chips)*chips[min(1, len(chips)-1)].wave.size)
  data.x = numpy.linspace(numpy.log10(chips[0].wave[0]), numpy.log10(chips[-1].wave[-1]), data.x.size)
  data.y = numpy.ones(data.x.size)
  data.err = numpy.ones(data.x.size)
  data.cont = numpy.ones(data.cont.size)
  firstindex = 1e9
  lastindex = -1
  for i, chip in enumerate(chips):
    chip_sections = [[-1, 1e9],]
    #Use this order? Use all of it?
    if type(segments) != str:
      if type(segments) == list:
        for element in segments:
          if element == i+1:
            #Use all of this order
            break
      elif type(segments) == defaultdict or type(segments) == dict:
        try:
          chip_sections = segments[i+1]
        except KeyError:
          chip_sections = [[-1, -1],]
  
    #Sigma-clipping?
    if sigmaclip:
      done = False
      wave = chip.wave.copy()
      flux = chip.opt.copy()
      while not done:
        done = True
        fit = numpy.poly1d(numpy.polyfit(wave, flux, clip_order))
        residuals = flux - fit(wave)
        mean = numpy.mean(residuals)
        std = numpy.std(residuals)
        badindices = numpy.where(numpy.abs(residuals - mean) > nsigma*std)[0]
        flux[badindices] = fit(wave[badindices])
        if badindices.size > 0:
          done = False
      chip.opt = flux.copy()


    #Interpolate to constant wavelength grid (in log-space)
    left = numpy.searchsorted(data.x, numpy.log10(chip.wave[0]))
    right = numpy.searchsorted(data.x, numpy.log10(chip.wave[-1]))
    x = data.x[left:right].copy()
    OPT = UnivariateSpline(numpy.log10(chip.wave), chip.opt, s=0)
    OPTERR = UnivariateSpline(numpy.log10(chip.wave), chip.opterr, s=0)
    CONT = UnivariateSpline(numpy.log10(chip.wave), chip.cont, s=0)
    for section in chip_sections:
      left = numpy.searchsorted(chip.wave, section[0])
      right = numpy.searchsorted(chip.wave, section[1])
      if right == left:
        continue
      if right > 0:
        right -= 1
      
      left = numpy.searchsorted(data.x, numpy.log10(chip.wave[left]))
      right = numpy.searchsorted(data.x, numpy.log10(chip.wave[right]))
      if left < lastindex:
        #Take the average of the two overlapping orders
        data.y[lastindex:left] = (data.y[lastindex:left]/data.cont[lastindex:left] + OPT(data.x[lastindex:left])/CONT(data.x[lastindex:left]))/2.0
        left = lastindex
      data.y[left:right] = OPT(data.x[left:right])/CONT(data.x[left:right])
      data.err[left:right] = OPTERR(data.x[left:right])
      #data.cont[left:right] = CONT(data.x[left:right])
      firstindex = left

  

  #3: Begin loop over model spectra
  returnlist = []
  for i in range(len(models)):
    star = stars[i]
    temp = temps[i]
    gravity = gravities[i]
    metallicity = metallicities[i]
    modelfile = models[i]

    #a: Read in file
    if isinstance(modelfile, str):
      print "******************************\nReading file ", modelfile
      x,y = numpy.loadtxt(modelfile, usecols=(0,1), unpack=True)
      x *= units.angstrom.to(units.nm)
      y = 10**y
      cont = numpy.ones(y.size)*y.max()
    else:
      x = modelfile[0]
      y = modelfile[1]
      cont = numpy.ones(x.size)*y.max()
      if len(modelfile) > 2:
        cont = modelfile[2]
      if not process_model:
        model = DataStructures.xypoint(x=x, y=y, cont=cont)

    if process_model:
      left = numpy.searchsorted(x, 2*10**data.x[0] - 10**data.x[-1])
      right = numpy.searchsorted(x, 2*10**data.x[-1] - 10**data.x[0])
      if left > 0:
        left -= 1
      model = DataStructures.xypoint(right - left + 1)
      x2 = x[left:right].copy()
      y2 = y[left:right].copy()
      cont2 = FittingUtilities.Continuum(x2, y2, fitorder=5)
      MODEL = UnivariateSpline(x2,y2, s=0)
      CONT = UnivariateSpline(x2, cont2, s=0)
      if debug:
        print x2
        print y2
        print cont2

      #b: Make wavelength spacing constant
      model.x = numpy.linspace(x2[0], x2[-1], right - left + 1)
      model.y = MODEL(model.x)
      model.cont = CONT(model.x)

      #d: Rotationally broaden
      if vsini > 1.0*units.km.to(units.cm):
        model = RotBroad.Broaden(model, vsini, linear=True)
      if debug:
        print "After rotational broadening"
        print model.y

      #e: Convolve to detector resolution
      model = FittingUtilities.ReduceResolution(model.copy(), resolution, extend=False)
      if debug:
        print "After resolution decrease"
        print model.y
      
      #f: Convert to log-space
      MODEL = UnivariateSpline(model.x, model.y, s=0)
      CONT = UnivariateSpline(model.x, model.cont, s=0)
      model.x = numpy.linspace(numpy.log10(model.x[0]), numpy.log10(model.x[-1]), model.x.size)
      model.y = MODEL(10**model.x)
      model.cont = CONT(10**model.x)

      #g: Rebin to the same spacing as the data (but not the same pixels)
      xgrid = numpy.arange(model.x[0], model.x[-1], data.x[1] - data.x[0])
      model = FittingUtilities.RebinData(model.copy(), xgrid)
      if debug:
        print "After rebinning"
        print model.y

    #h: Cross-correlate
    data_rms = numpy.sqrt(numpy.sum((data.y/data.cont-1)**2))
    model_rms = numpy.sqrt(numpy.sum((model.y/model.cont-1)**2))
    left = numpy.searchsorted(model.x, data.x[0])
    right = model.x.size - numpy.searchsorted(model.x, data.x[-1])
    delta = left - right
    #print "left=%i\tright=%i\tdelta=%i" %(left, right, delta)
    #weights = WEIGHTS(data.x)
    #ycorr = numpy.correlate((data.y/data.cont-1.0), model.y/model.cont-1.0, mode=corr_mode)
    if debug:
      data.output("Corr_inputdata.dat")
      model.output("Corr_inputmodel.dat")

    
    ycorr = scipy.signal.fftconvolve((data.y/data.cont-1.0), (model.y/model.cont-1.0)[::-1], mode=corr_mode)
    xcorr = numpy.arange(ycorr.size)
    #print "data: %i\tmodel: %i\tcorr: %i" %(data.x.size, model.x.size, ycorr.size)
    if corr_mode == 'valid':
      lags = xcorr - (model.x.size + data.x.size + delta -1.0)/2.0
      lags = xcorr - (0 + right)
    elif corr_mode == 'full':
      lags = xcorr - model.x.size
    else:
      sys.exit("Sorry! corr_mode = %s not supported yet!" %corr_mode)
    distancePerLag = model.x[1] - model.x[0]
    offsets = -lags*distancePerLag
    velocity = offsets*3e5*numpy.log(10.0)   
    corr = DataStructures.xypoint(velocity.size)
    corr.x = velocity[::-1]
    corr.y = ycorr[::-1]/(data_rms*model_rms)
    #My version at home has a bug in numpy.correlate, reversing ycorr
    #BUG FIXED IN THE PYTHON VERSION I HAVE FOR LINUX MINT 13
    #if "linux" not in sys.platform:
    #  corr.y = corr.y[::-1]
        
    #i: Fit low-order polynomal to cross-correlation
    left = numpy.searchsorted(corr.x, minvel)
    right = numpy.searchsorted(corr.x, maxvel)
    vel = corr.x[left:right]
    corr = corr.y[left:right]
    #fit = numpy.poly1d(numpy.polyfit(vel, corr, 2))
        
    #j: Adjust correlation by fit
    #corr = corr - fit(vel)
    if normalize:
      mean = numpy.mean(corr)
      std = numpy.std(corr)
      corr = (corr - mean)/std

    #k: Finally, output
    if makefname:
      outfilename = outdir + filename.split("/")[-1] + ".%.0fkps_%sK%+.1f%+.1f" %(vsini*units.cm.to(units.km), star, gravity, metallicity)
    if save_output:
      print "Outputting to ", outfilename, "\n"
      numpy.savetxt(outfilename, numpy.transpose((vel, corr)), fmt="%.10g")
      returnlist.append(outfilename)
    else:
      returnlist.append((vel, corr))
    time.sleep(pause)
  return returnlist
"""
>>>>>>> 718088fd


#A convenience function for legacy support
def PyCorr2(data, stars=star_list, temps=temp_list, models=model_list, model_fcns = None, gravities=gravity_list, metallicities=metallicity_list, corr_mode='valid', process_model=True, vsini=15*units.km.to(units.cm), resolution=100000, segments="all", save_output=True, outdir=outfiledir, outfilename=None, outfilebase="", debug=False):
  PyCorr(data, stars=star_list, temps=temp_list, models=model_list, model_fcns = None, gravities=gravity_list, metallicities=metallicity_list, corr_mode='valid', process_model=True, vsini=15*units.km.to(units.cm), resolution=100000, segments="all", save_output=True, outdir=outfiledir, outfilename=None, outfilebase="", debug=False)



"""
   Function to make a cross-correlation function out of echelle data.
   Expects a list of xypoints as input, and various optional inputs.
"""
def PyCorr(data, stars=star_list, temps=temp_list, models=model_list, model_fcns = None, gravities=gravity_list, metallicities=metallicity_list, corr_mode='valid', process_model=True, vsini=15*units.km.to(units.cm), resolution=100000, segments="all", save_output=True, outdir=outfiledir, outfilename=None, outfilebase="", debug=False):

  makefname = False
  if outfilename == None:
    makefname = True

  if model_fcns == None:
    model_fcns = [None for m in models]
    
  
  #Re-sample all orders of the data to logspacing
  if debug:
    print "Resampling data to log-spacing"
  for i, order in enumerate(data):
    if debug:
      print "Resampling order %i to log-spacing" %i
    start = numpy.log(order.x[0])
    end = numpy.log(order.x[-1])
    neworder = order.copy()
    neworder.x = numpy.logspace(start, end, order.size(), base=numpy.e)
    neworder = FittingUtilities.RebinData(order, neworder.x)
    data[i] = neworder    

    
  #3: Begin loop over model spectra
  returnlist = []
  for i in range(len(models)):
    star = stars[i]
    temp = temps[i]
    gravity = gravities[i]
    metallicity = metallicities[i]

    if makefname:
      outfilename = "%s%s.%.0fkps_%sK%+.1f%+.1f" %(outdir, outfilebase, vsini*units.cm.to(units.km), star, gravity, metallicity)

    #a: Read in file (or  rename if already read in: PREFERRABLE!)
    if isinstance(models[i], str):
      print "******************************\nReading file ", modelfile
      x,y = numpy.loadtxt(models[i], usecols=(0,1), unpack=True)
      x *= units.angstrom.to(units.nm)
      y = 10**y
      cont = numpy.ones(y.size)*y.max()
      model = DataStructures.xypoint(x=x, y=y, cont=cont)
    elif isinstance(models[i], DataStructures.xypoint):
      model = models[i].copy()
    else:
      sys.exit("Model #%i of unkown type in Correlate.PyCorr2!" %i) 

    if process_model:
      if debug:
	print "Processing model..."
      left = numpy.searchsorted(model.x, data[0].x[0] - 10.0)
      right = numpy.searchsorted(model.x, data[-1].x[-1] + 10.0)
      if left > 0:
        left -= 1
      x2 = model.x[left:right].copy()
      y2 = model.y[left:right].copy()
      cont2 = FittingUtilities.Continuum(x2, y2, fitorder=2)
      if model_fcns[i] == None:
        if debug:
          print "Interpolating model"
        MODEL = UnivariateSpline(x2,y2, s=0)
      else:
	if debug:
	  print "Model already interpolated. Thanks!"
        MODEL = model_fcns[i]
      #CONT = UnivariateSpline(x2, cont2, s=0)
      
    
    #h: Cross-correlate
    corrlist = []
    normalization = 0.0
    for ordernum, order in enumerate(data):
      if process_model:
        left = max(0, numpy.searchsorted(model.x, 2*order.x[0] - order.x[-1])-1)
        right = min(model.x.size-1, numpy.searchsorted(model.x, 2*order.x[-1] - order.x[0]))
        if left > 0:
          left -= 1

        #b: Make wavelength spacing constant
        model2 = DataStructures.xypoint(right - left + 1)
        model2.x = numpy.linspace(model.x[left], model.x[right], right - left + 1)
        model2.y = MODEL(model2.x)
        model2.cont = FittingUtilities.Continuum(model2.x, model2.y, lowreject=1.5, highreject=5, fitorder=2)
        model2.cont[model2.cont < 1e-5] = 1e-5

        #d: Rotationally broaden
        if vsini > 1.0*units.km.to(units.cm):
          model2 = RotBroad.Broaden(model2, vsini, linear=True)
          if debug:
            print "After rotational broadening"
      
        #e: Convolve to detector resolution
        model2 = FittingUtilities.ReduceResolution(model2.copy(), resolution, extend=False)
        if debug:
          print "After resolution decrease"

        #f: Rebin to the same spacing as the data
        logspacing = numpy.log(order.x[1]/order.x[0])
        start = numpy.log(model2.x[0])
        end = numpy.log(model2.x[-1])
        xgrid = numpy.exp(numpy.arange(start, end+logspacing, logspacing))
        #xgrid = numpy.arange(model2.x[0], model2.x[-1], order.x[1] - order.x[0])
        model2 = FittingUtilities.RebinData(model2.copy(), xgrid)
        model2.cont = FittingUtilities.Continuum(model2.x, model2.y, lowreject=1.5, highreject=5, fitorder=2)
        if debug:
          print "After rebinning"

      #Now, do the actual cross-correlation
      reduceddata = order.y/order.cont
      reducedmodel = model2.y/model2.cont
      meandata = reduceddata.mean()
      meanmodel = reducedmodel.mean()
      data_rms = numpy.sqrt(numpy.sum((reduceddata - meandata)**2)/float(reduceddata.size))
      model_rms = numpy.sqrt(numpy.sum((reducedmodel - meanmodel)**2)/float(reducedmodel.size))
      left = numpy.searchsorted(model2.x, order.x[0])
      right = model2.x.size - numpy.searchsorted(model2.x, order.x[-1])
      delta = left - right
      if debug:
        order.output("Corr_inputdata.dat")
        model2.output("Corr_inputmodel.dat")
    
      #ycorr = scipy.signal.fftconvolve((reduceddata - meandata), (reducedmodel - meanmodel)[::-1], mode=corr_mode)
      
      ycorr = numpy.correlate(reduceddata - meandata, reducedmodel - meanmodel, mode=corr_mode)
      xcorr = numpy.arange(ycorr.size)
      if corr_mode == 'valid':
        lags = xcorr - (model2.x.size + order.x.size + delta - 1.0)/2.0
        lags = xcorr - (0 + right)
      elif corr_mode == 'full':
        lags = xcorr - model2.x.size
      else:
        sys.exit("Sorry! corr_mode = %s not supported yet!" %corr_mode)
      #distancePerLag = model2.x[1] - model2.x[0]
      #offsets = -lags*distancePerLag
      #velocity = offsets*3e5 / numpy.median(order.x)   
      distancePerLag = numpy.log(model2.x[1] / model2.x[0])
      offsets = -lags*distancePerLag
      velocity = offsets * constants.c.cgs.value * units.cm.to(units.km)
      corr = DataStructures.xypoint(velocity.size)
      corr.x = velocity[::-1]
      #corr.y = ycorr[::-1]/model_rms
      corr.y = ycorr[::-1]/(data_rms*model_rms*float(ycorr.size))
      if debug:
        if numpy.any(numpy.isnan([corr.y[i] for i in range(corr.size())])):
          print "NaN found in correlation!"
          corr.output("badcorrelation.dat")
          print data_rms, model_rms, reduceddata.size
          sys.exit()
      elif numpy.any(numpy.isnan([corr.y[i] for i in range(corr.size())])):
        print "NaN found in correlation!"
        #Output the inputs that are causing the issue
        order.output("%s.badccf_data.order%i" %(outfilename, ordernum+1))
        model2.output("%s.badccf_model.order%i" %(outfilename, ordernum+1))
        
          
        
      #i: Only save part of the correlation
      left = numpy.searchsorted(corr.x, minvel)
      right = numpy.searchsorted(corr.x, maxvel)
      corr.x = corr.x[left:right]
      corr.y = corr.y[left:right]

      normalization += float(order.size())
      #k: Save correlation
      corrlist.append(corr.copy())
      if debug:
        print "Outputting single-order CCF to %s.order%i" %(outfilename, ordernum+1)
        numpy.savetxt("%s.order%i" %(outfilename, ordernum+1), numpy.transpose((corr.x, corr.y)))
        #corr.output("%s.order%i" %(outfilename, ordernum+1))

    #Add up the individual CCFs (use the Maximum Likelihood method from Zucker 2003, MNRAS, 342, 1291)
    total = corrlist[0].copy()
    total.y = numpy.ones(total.size())
    #N = orders[0].size()
    #total.y = numpy.power(1.0 - total.y**2, float(N)/normalization)
    #master_corr = corrlist[0]
    for i, corr in enumerate(corrlist):
      correlation = UnivariateSpline(corr.x, corr.y, s=0, k=1)
      N = data[i].size()
      total.y *= numpy.power(1.0 - correlation(total.x)**2, float(N)/normalization)
      #master_corr.y += correlation(master_corr.x)
    #master_corr.y /= normalization
    master_corr = total.copy()
    master_corr.y = 1.0 - numpy.power(total.y, 1.0/float(len(corrlist)))

    #Finally, output
    if makefname:
      outfilename = "%s%s.%.0fkps_%sK%+.1f%+.1f" %(outdir, outfilebase, vsini*units.cm.to(units.km), star, gravity, metallicity)
    if save_output:
      print "Outputting to ", outfilename, "\n"
      numpy.savetxt(outfilename, numpy.transpose((master_corr.x, master_corr.y)), fmt="%.10g")
      returnlist.append(outfilename)
    else:
      returnlist.append(master_corr)

  return returnlist




"""
   Autocorrelate each model against itself, on the xgrids given by the data orders
"""

def AutoCorrelate(data, stars=star_list, temps=temp_list, models=model_list, gravities=gravity_list, metallicities=metallicity_list, corr_mode='valid', process_model=True, normalize=False, vsini=15*units.km.to(units.cm), resolution=100000, segments="all", save_output=True, outdir=outfiledir, outfilename=None, outfilebase="", debug=False):

  ensure_dir(outdir)

  makefname = False
  if outfilename == None and save_output:
    makefname = True
    
  #3: Begin loop over model spectra
  returnlist = []
  for i in range(len(models)):
    star = stars[i]
    temp = temps[i]
    gravity = gravities[i]
    metallicity = metallicities[i]

    if makefname:
      outfilename = "%s%s.%.0fkps_%sK%+.1f%+.1f" %(outdir, outfilebase, vsini*units.cm.to(units.km), star, gravity, metallicity)

    #a: Read in file (or  rename if already read in: PREFERRABLE!)
    if isinstance(models[i], str):
      print "******************************\nReading file ", modelfile
      x,y = numpy.loadtxt(models[i], usecols=(0,1), unpack=True)
      x *= units.angstrom.to(units.nm)
      y = 10**y
      cont = numpy.ones(y.size)*y.max()
      model = DataStructures.xypoint(x=x, y=y, cont=cont)
    elif isinstance(models[i], DataStructures.xypoint):
      model = models[i].copy()

    if process_model:
      left = numpy.searchsorted(model.x, data[0].x[0] - 10.0)
      right = numpy.searchsorted(model.x, data[-1].x[-1] + 10.0)
      if left > 0:
        left -= 1
      x2 = model.x[left:right].copy()
      y2 = model.y[left:right].copy()
      cont2 = FittingUtilities.Continuum(x2, y2, fitorder=5)
      MODEL = UnivariateSpline(x2,y2, s=0)
      CONT = UnivariateSpline(x2, cont2, s=0)
      
    
    #h: Cross-correlate
    corrlist = []
    for ordernum, order in enumerate(data):
      if process_model:
        left = numpy.searchsorted(model.x, order.x[0] - 10.0)
        right = numpy.searchsorted(model.x, order.x[-1] + 10.0)
        if left > 0:
          left -= 1

        #b: Make wavelength spacing constant
        model2 = DataStructures.xypoint(right - left + 1)
        model2.x = numpy.linspace(model.x[left], model.x[right], right - left + 1)
        model2.y = MODEL(model2.x)
        model2.cont = CONT(model2.x)

        #d: Rotationally broaden
        if vsini != None and vsini > 1.0*units.km.to(units.cm):
          model2 = RotBroad.Broaden(model2, vsini, linear=True)
        if debug:
          print "After rotational broadening"
          print model2.y
      
        #e: Convolve to detector resolution
<<<<<<< HEAD
        if resolution != None:
          model2 = MakeModel.ReduceResolution(model2.copy(), resolution, extend=False)
=======
        model2 = FittingUtilities.ReduceResolution(model2.copy(), resolution, extend=False)
>>>>>>> 718088fd
        if debug:
          print "After resolution decrease"
          print model.y

        #f: Rebin to the same spacing as the data
        xgrid = numpy.arange(model2.x[0], model2.x[-1], order.x[1] - order.x[0])
        modellong = FittingUtilities.RebinData(model2.copy(), xgrid)
        modelshort = FittingUtilities.RebinData(model2.copy(), order.x)
        if debug:
          print "After rebinning"
          print modelshort.y
          print modellong.y

      #Now, do the actual cross-correlation
      reducedshort = modelshort.y / modelshort.cont
      reducedlong = modellong.y / modellong.cont
      meanshort = numpy.mean(reducedshort)
      meanlong = numpy.mean(reducedlong)
      modelshort_rms = numpy.sqrt(numpy.sum((reducedshort-meanshort)**2))
      modellong_rms = numpy.sqrt(numpy.sum((reducedlong-meanlong)**2))
      left = numpy.searchsorted(modellong.x, modelshort.x[0])
      right = modellong.x.size - numpy.searchsorted(modellong.x, modelshort.x[-1])
      delta = left - right
      if debug:
        modellong.output("Corr_inputmodellong.dat")
        modelshort.output("Corr_inputmodelshort.dat")
    
      
      ycorr = numpy.correlate(reducedshort - meanshort, reducedlong - meanlong, mode=corr_mode)
      xcorr = numpy.arange(ycorr.size)
      if corr_mode == 'valid':
        lags = xcorr - (modellong.x.size + modelshort.x.size + delta - 1.0)/2.0
        lags = xcorr - right
      elif corr_mode == 'full':
        lags = xcorr - modellong.x.size
      else:
        sys.exit("Sorry! corr_mode = %s not supported yet!" %corr_mode)
      distancePerLag = modellong.x[1] - modellong.x[0]
      offsets = -lags*distancePerLag
      velocity = offsets*3e5 / numpy.median(modelshort.x)   
      corr = DataStructures.xypoint(velocity.size)
      corr.x = velocity[::-1]
      corr.y = ycorr[::-1]/(modelshort_rms*modellong_rms)
        
      #i: Only save part of the correlation
      left = numpy.searchsorted(corr.x, minvel)
      right = numpy.searchsorted(corr.x, maxvel)
      corr.x = corr.x[left:right]
      corr.y = corr.y[left:right]
        
      #j: Adjust correlation by fit, if user wants
      if normalize:
        mean = numpy.mean(corr.y)
        std = numpy.std(corr.y)
        corr.y = (corr.y - mean)/std

      #k: Save correlation
      corrlist.append(corr.copy())
      if debug:
        numpy.savetxt("%s.order%i" %(outfilename, ordernum+1), numpy.transpose((corr.x, corr.y)))
        #corr.output("%s.order%i" %(outfilename, ordernum+1))

    #Add up the individual CCFs
    master_corr = corrlist[0]
    for corr in corrlist[1:]:
      correlation = UnivariateSpline(corr.x, corr.y, s=0)
      master_corr.y += correlation(master_corr.x)

    #Finally, output
    if makefname:
      outfilename = "%s%s.%.0fkps_%sK%+.1f%+.1f" %(outdir, outfilebase, vsini*units.cm.to(units.km), star, gravity, metallicity)
    if save_output:
      print "Outputting to ", outfilename, "\n"
      numpy.savetxt(outfilename, numpy.transpose((master_corr.x, master_corr.y)), fmt="%.10g")
      returnlist.append(outfilename)
    else:
      returnlist.append(master_corr)

  return returnlist

<|MERGE_RESOLUTION|>--- conflicted
+++ resolved
@@ -78,250 +78,6 @@
   gravity_list.append(gravity)
   metallicity_list.append(metallicity)
 
-<<<<<<< HEAD
-=======
-    
-"""
-#This will do the correlation within python/numpy
-#The combine keyword decides whether to combine the chips into a master cross-correlation 
-#The normalize keyword decides whether to output as correlation power, or as significance
-#The sigmaclip keyword decides whether to perform sigma-clipping on each chip before cross-correlating
-#The nsigma keyword tells the program how many sigma to clip. This is ignored if sigmaclip = False
-#The clip_order keyword tells what order polynomial to fit the flux to during sigma clipping. Ignored if sigmaclip = False
-#The models keyword is a list of models to cross-correlate against (either filenames of two-column ascii files, or
-#    each entry should be a list with the first element the x points, and the second element the y points
-#The segments keyword controls which orders of the data to use, and which parts of them. Can be used to ignore telluric
-#    contamination. Can be a string (default) which will use all of the orders, a list of integers which will
-#    use all of the orders given in the list, or a dictionary of lists which gives the segments of each order to use.
-#save_output determines whether the cross-correlation is saved to a file, or just returned
-def PyCorr(filename, combine=True, normalize=False, sigmaclip=False, nsigma=3, clip_order=3, stars=star_list, temps=temp_list, models=model_list, gravities=gravity_list, metallicities=metallicity_list, corr_mode='valid', process_model=True, vsini=15*units.km.to(units.cm), resolution=100000, segments="all", save_output=True, outdir=outfiledir, outfilename=None, pause=0, debug=False):
-  #1: Read in the datafile (if necessary)
-  if type(filename) == str:
-    chips = DataStructures.ReadGridSearchFile(filename)
-  elif type(filename) == list and isinstance(filename[0], DataStructures.GridSearchOut):
-    chips = list(filename)
-    filename = "Output"
-  elif type(filename) == list and isinstance(filename[0], DataStructures.xypoint):
-    chips = [chip.ToGridSearchOut() for chip in filename]
-    filename = "Output"
-  elif isinstance(filename, DataStructures.xypoint):
-    chips = [filename.ToGridSearchOut()]
-    filename = "Output"
-  else:
-    sys.exit("Input data of unknown type: %s" %type(filename))
-
-  makefname = False
-  if outfilename == None:
-    makefname = True
-    
-  #2: Interpolate data to a single constant wavelength grid in logspace
-  maxsize = 0
-  for chip in chips:
-    if chip.size() > maxsize:
-      maxsize = chip.size()
-  data = DataStructures.xypoint(len(chips)*chips[min(1, len(chips)-1)].wave.size)
-  data.x = numpy.linspace(numpy.log10(chips[0].wave[0]), numpy.log10(chips[-1].wave[-1]), data.x.size)
-  data.y = numpy.ones(data.x.size)
-  data.err = numpy.ones(data.x.size)
-  data.cont = numpy.ones(data.cont.size)
-  firstindex = 1e9
-  lastindex = -1
-  for i, chip in enumerate(chips):
-    chip_sections = [[-1, 1e9],]
-    #Use this order? Use all of it?
-    if type(segments) != str:
-      if type(segments) == list:
-        for element in segments:
-          if element == i+1:
-            #Use all of this order
-            break
-      elif type(segments) == defaultdict or type(segments) == dict:
-        try:
-          chip_sections = segments[i+1]
-        except KeyError:
-          chip_sections = [[-1, -1],]
-  
-    #Sigma-clipping?
-    if sigmaclip:
-      done = False
-      wave = chip.wave.copy()
-      flux = chip.opt.copy()
-      while not done:
-        done = True
-        fit = numpy.poly1d(numpy.polyfit(wave, flux, clip_order))
-        residuals = flux - fit(wave)
-        mean = numpy.mean(residuals)
-        std = numpy.std(residuals)
-        badindices = numpy.where(numpy.abs(residuals - mean) > nsigma*std)[0]
-        flux[badindices] = fit(wave[badindices])
-        if badindices.size > 0:
-          done = False
-      chip.opt = flux.copy()
-
-
-    #Interpolate to constant wavelength grid (in log-space)
-    left = numpy.searchsorted(data.x, numpy.log10(chip.wave[0]))
-    right = numpy.searchsorted(data.x, numpy.log10(chip.wave[-1]))
-    x = data.x[left:right].copy()
-    OPT = UnivariateSpline(numpy.log10(chip.wave), chip.opt, s=0)
-    OPTERR = UnivariateSpline(numpy.log10(chip.wave), chip.opterr, s=0)
-    CONT = UnivariateSpline(numpy.log10(chip.wave), chip.cont, s=0)
-    for section in chip_sections:
-      left = numpy.searchsorted(chip.wave, section[0])
-      right = numpy.searchsorted(chip.wave, section[1])
-      if right == left:
-        continue
-      if right > 0:
-        right -= 1
-      
-      left = numpy.searchsorted(data.x, numpy.log10(chip.wave[left]))
-      right = numpy.searchsorted(data.x, numpy.log10(chip.wave[right]))
-      if left < lastindex:
-        #Take the average of the two overlapping orders
-        data.y[lastindex:left] = (data.y[lastindex:left]/data.cont[lastindex:left] + OPT(data.x[lastindex:left])/CONT(data.x[lastindex:left]))/2.0
-        left = lastindex
-      data.y[left:right] = OPT(data.x[left:right])/CONT(data.x[left:right])
-      data.err[left:right] = OPTERR(data.x[left:right])
-      #data.cont[left:right] = CONT(data.x[left:right])
-      firstindex = left
-
-  
-
-  #3: Begin loop over model spectra
-  returnlist = []
-  for i in range(len(models)):
-    star = stars[i]
-    temp = temps[i]
-    gravity = gravities[i]
-    metallicity = metallicities[i]
-    modelfile = models[i]
-
-    #a: Read in file
-    if isinstance(modelfile, str):
-      print "******************************\nReading file ", modelfile
-      x,y = numpy.loadtxt(modelfile, usecols=(0,1), unpack=True)
-      x *= units.angstrom.to(units.nm)
-      y = 10**y
-      cont = numpy.ones(y.size)*y.max()
-    else:
-      x = modelfile[0]
-      y = modelfile[1]
-      cont = numpy.ones(x.size)*y.max()
-      if len(modelfile) > 2:
-        cont = modelfile[2]
-      if not process_model:
-        model = DataStructures.xypoint(x=x, y=y, cont=cont)
-
-    if process_model:
-      left = numpy.searchsorted(x, 2*10**data.x[0] - 10**data.x[-1])
-      right = numpy.searchsorted(x, 2*10**data.x[-1] - 10**data.x[0])
-      if left > 0:
-        left -= 1
-      model = DataStructures.xypoint(right - left + 1)
-      x2 = x[left:right].copy()
-      y2 = y[left:right].copy()
-      cont2 = FittingUtilities.Continuum(x2, y2, fitorder=5)
-      MODEL = UnivariateSpline(x2,y2, s=0)
-      CONT = UnivariateSpline(x2, cont2, s=0)
-      if debug:
-        print x2
-        print y2
-        print cont2
-
-      #b: Make wavelength spacing constant
-      model.x = numpy.linspace(x2[0], x2[-1], right - left + 1)
-      model.y = MODEL(model.x)
-      model.cont = CONT(model.x)
-
-      #d: Rotationally broaden
-      if vsini > 1.0*units.km.to(units.cm):
-        model = RotBroad.Broaden(model, vsini, linear=True)
-      if debug:
-        print "After rotational broadening"
-        print model.y
-
-      #e: Convolve to detector resolution
-      model = FittingUtilities.ReduceResolution(model.copy(), resolution, extend=False)
-      if debug:
-        print "After resolution decrease"
-        print model.y
-      
-      #f: Convert to log-space
-      MODEL = UnivariateSpline(model.x, model.y, s=0)
-      CONT = UnivariateSpline(model.x, model.cont, s=0)
-      model.x = numpy.linspace(numpy.log10(model.x[0]), numpy.log10(model.x[-1]), model.x.size)
-      model.y = MODEL(10**model.x)
-      model.cont = CONT(10**model.x)
-
-      #g: Rebin to the same spacing as the data (but not the same pixels)
-      xgrid = numpy.arange(model.x[0], model.x[-1], data.x[1] - data.x[0])
-      model = FittingUtilities.RebinData(model.copy(), xgrid)
-      if debug:
-        print "After rebinning"
-        print model.y
-
-    #h: Cross-correlate
-    data_rms = numpy.sqrt(numpy.sum((data.y/data.cont-1)**2))
-    model_rms = numpy.sqrt(numpy.sum((model.y/model.cont-1)**2))
-    left = numpy.searchsorted(model.x, data.x[0])
-    right = model.x.size - numpy.searchsorted(model.x, data.x[-1])
-    delta = left - right
-    #print "left=%i\tright=%i\tdelta=%i" %(left, right, delta)
-    #weights = WEIGHTS(data.x)
-    #ycorr = numpy.correlate((data.y/data.cont-1.0), model.y/model.cont-1.0, mode=corr_mode)
-    if debug:
-      data.output("Corr_inputdata.dat")
-      model.output("Corr_inputmodel.dat")
-
-    
-    ycorr = scipy.signal.fftconvolve((data.y/data.cont-1.0), (model.y/model.cont-1.0)[::-1], mode=corr_mode)
-    xcorr = numpy.arange(ycorr.size)
-    #print "data: %i\tmodel: %i\tcorr: %i" %(data.x.size, model.x.size, ycorr.size)
-    if corr_mode == 'valid':
-      lags = xcorr - (model.x.size + data.x.size + delta -1.0)/2.0
-      lags = xcorr - (0 + right)
-    elif corr_mode == 'full':
-      lags = xcorr - model.x.size
-    else:
-      sys.exit("Sorry! corr_mode = %s not supported yet!" %corr_mode)
-    distancePerLag = model.x[1] - model.x[0]
-    offsets = -lags*distancePerLag
-    velocity = offsets*3e5*numpy.log(10.0)   
-    corr = DataStructures.xypoint(velocity.size)
-    corr.x = velocity[::-1]
-    corr.y = ycorr[::-1]/(data_rms*model_rms)
-    #My version at home has a bug in numpy.correlate, reversing ycorr
-    #BUG FIXED IN THE PYTHON VERSION I HAVE FOR LINUX MINT 13
-    #if "linux" not in sys.platform:
-    #  corr.y = corr.y[::-1]
-        
-    #i: Fit low-order polynomal to cross-correlation
-    left = numpy.searchsorted(corr.x, minvel)
-    right = numpy.searchsorted(corr.x, maxvel)
-    vel = corr.x[left:right]
-    corr = corr.y[left:right]
-    #fit = numpy.poly1d(numpy.polyfit(vel, corr, 2))
-        
-    #j: Adjust correlation by fit
-    #corr = corr - fit(vel)
-    if normalize:
-      mean = numpy.mean(corr)
-      std = numpy.std(corr)
-      corr = (corr - mean)/std
-
-    #k: Finally, output
-    if makefname:
-      outfilename = outdir + filename.split("/")[-1] + ".%.0fkps_%sK%+.1f%+.1f" %(vsini*units.cm.to(units.km), star, gravity, metallicity)
-    if save_output:
-      print "Outputting to ", outfilename, "\n"
-      numpy.savetxt(outfilename, numpy.transpose((vel, corr)), fmt="%.10g")
-      returnlist.append(outfilename)
-    else:
-      returnlist.append((vel, corr))
-    time.sleep(pause)
-  return returnlist
-"""
->>>>>>> 718088fd
 
 
 #A convenience function for legacy support
@@ -604,12 +360,8 @@
           print model2.y
       
         #e: Convolve to detector resolution
-<<<<<<< HEAD
         if resolution != None:
           model2 = MakeModel.ReduceResolution(model2.copy(), resolution, extend=False)
-=======
-        model2 = FittingUtilities.ReduceResolution(model2.copy(), resolution, extend=False)
->>>>>>> 718088fd
         if debug:
           print "After resolution decrease"
           print model.y
