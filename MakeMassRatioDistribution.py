--- conflicted
+++ resolved
@@ -442,7 +442,6 @@
   else:
     mass_ratios = [mass_ratios, []]
   
-<<<<<<< HEAD
   print "\n\n***  All mass ratios  ***"
   for idx in range(2):
     for q in mass_ratios[idx]:
@@ -452,15 +451,8 @@
   
   #Plot
   plt.figure(1)
-=======
-  print "\n*** Mass Ratios found: ***"
-  for idx in [0,1]:
-    for q in mass_ratios[idx]:
-      print q
-  print "\n"
 
   
->>>>>>> 7d1ccfe6
   if color:
     plt.hist(mass_ratios, bins=bins, color=['chocolate','deepskyblue'], histtype='barstacked', label=["Known companions", "Candidate companions"], rwidth=1)
   else:
