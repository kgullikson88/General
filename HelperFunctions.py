--- conflicted
+++ resolved
@@ -18,9 +18,7 @@
 from scipy.interpolate import InterpolatedUnivariateSpline as spline
 from astropy import units, constants
 import readmultispec as multispec
-import mlpy
-import readmultispec as multispec
-from FittingUtilities import Continuum
+
 try:
   import emcee
 except ImportError:
@@ -334,11 +332,7 @@
           errors = int(raw_input("Enter the band number (in C-numbering) of the error/sigma band: "))
         flux = retdict['flux'][0][i]
         err = retdict['flux'][errors][i]
-<<<<<<< HEAD
-      cont = Continuum(wave, flux, lowreject=2, highreject=4)
-=======
       cont = FittingUtilities.Continuum(wave, flux, lowreject=2, highreject=4)
->>>>>>> 0bac369b
       orders.append(DataStructures.xypoint(x=wave, y=flux, err=err , cont=cont))
   return orders
 
