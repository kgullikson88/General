--- conflicted
+++ resolved
@@ -1,3 +1,4 @@
+import numpy as np
 import os
 import sys
 import FittingUtilities
@@ -5,6 +6,7 @@
 
 import numpy as np
 from scipy.interpolate import InterpolatedUnivariateSpline as interp
+
 from astropy.io import fits
 from astropy.io import ascii
 from astropy import units, constants
@@ -115,7 +117,6 @@
             badregions=[],
             trimsize=1,
             object_keyword="object",
-            modeldir="./",
             debug=False):
     # Define some constants to use
     lightspeed = constants.c.cgs.value * units.cm.to(units.km)
@@ -152,11 +153,7 @@
     vsini_data = ascii.read(vsini_file)[vsini_skip:]
 
     # Now, start loop over the models:
-<<<<<<< HEAD
-    model_list = sorted(StellarModel.GetModelList(metal=[0, ], temperature=range(3000, 6100, 100)))
-=======
     model_list = StellarModel.GetModelList(metal=[0, ], temperature=range(3000, 6100, 100), model_directory=modeldir)
->>>>>>> afa12b8d
     for modelnum, modelfile in enumerate(model_list):
         temp, gravity, metallicity = StellarModel.ClassifyModel(modelfile)
         print "Reading in file %s" % modelfile
@@ -168,7 +165,6 @@
         model = FittingUtilities.RebinData(model, np.linspace(model.x[0], model.x[-1], model.size()))
         model = Broaden.RotBroad(model, vsini_secondary)
         model = Broaden.ReduceResolution2(model, resolution)
-
         modelfcn = interp(model.x, model.y / model.cont)
 
 
