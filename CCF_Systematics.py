--- conflicted
+++ resolved
@@ -260,16 +260,11 @@
     Tmeasured = temp.keys().values
     Tactual = temp.values
     error = np.nan_to_num(df.groupby('Temperature').std(ddof=1)['Tactual'].values)
-<<<<<<< HEAD
-    default = max(150.0, np.median(error[error > 1]))
-    error = np.maximum(error, np.ones(error.size) * default)
-=======
+    #default = max(150.0, np.median(error[error > 1]))
+    #error = np.maximum(error, np.ones(error.size) * default)
     for i, e in enumerate(error):
         if e < 1:
             error[i] = fit_sigma(df, i)
-    #default = np.median(error[error > 1])
-    #error = np.maximum(error, np.ones(error.size) * default)
->>>>>>> beedb02b
     for Tm, Ta, e in zip(Tmeasured, Tactual, error):
         print Tm, Ta, e
     plt.figure(1)
